--- conflicted
+++ resolved
@@ -65,17 +65,10 @@
 
 	@Test
 	public void shouldReuseTarget() {
-<<<<<<< HEAD
-		final ArrayNode target = new ArrayNode();
-		final BatchAggregationExpression batch = new BatchAggregationExpression(DefaultFunctions.SUM);
-		batch.add(DefaultFunctions.AVERAGE);
-		batch.add(DefaultFunctions.AVERAGE, new ArithmeticExpression(EvaluationExpression.VALUE,
-=======
 		ArrayNode target = new ArrayNode();
 		final BatchAggregationExpression batch = new BatchAggregationExpression(CoreFunctions.SUM);
 		batch.add(CoreFunctions.AVERAGE);
 		batch.add(CoreFunctions.AVERAGE, new ArithmeticExpression(EvaluationExpression.VALUE,
->>>>>>> d38710fb
 			ArithmeticOperator.MULTIPLICATION, EvaluationExpression.VALUE));
 		final IJsonNode result = batch.evaluate(createArrayNode(2, 3, 4, 5, 1), target, this.context);
 
@@ -84,17 +77,10 @@
 
 	@Test
 	public void shouldNotReuseTargetWithWrongType() {
-<<<<<<< HEAD
-		final ObjectNode target = new ObjectNode();
-		final BatchAggregationExpression batch = new BatchAggregationExpression(DefaultFunctions.SUM);
-		batch.add(DefaultFunctions.AVERAGE);
-		batch.add(DefaultFunctions.AVERAGE, new ArithmeticExpression(EvaluationExpression.VALUE,
-=======
 		ObjectNode target = new ObjectNode();
 		final BatchAggregationExpression batch = new BatchAggregationExpression(CoreFunctions.SUM);
 		batch.add(CoreFunctions.AVERAGE);
 		batch.add(CoreFunctions.AVERAGE, new ArithmeticExpression(EvaluationExpression.VALUE,
->>>>>>> d38710fb
 			ArithmeticOperator.MULTIPLICATION, EvaluationExpression.VALUE));
 		final IJsonNode result = batch.evaluate(createArrayNode(2, 3, 4, 5, 1), target, this.context);
 
